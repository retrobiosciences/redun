import os
import shutil
import subprocess
import tempfile
from tempfile import mkdtemp
from textwrap import dedent
from typing import Any, Optional, Tuple, Union

from redun.file import File, Staging
from redun.task import Task, task
from redun.utils import iter_nested_value, map_nested_value

NULL = object()
# By default, use bash shell with immediate exit on first error.
DEFAULT_SHELL = "#!/usr/bin/env bash\nset -exo pipefail"


class ScriptError(Exception):
    """
    Error raised when user script returns failure (non-zero exit code).
    """

    def __init__(self, stderr: bytes):
        self.message: Union[bytes, str]

        try:
            self.message = stderr.decode("utf8")
        except UnicodeDecodeError:
            # Error might not be utf8. Keep as is.
            self.message = stderr

    def __str__(self) -> str:
        if isinstance(self.message, str):
            lines = self.message.rstrip("\n").rsplit("\n")
            return "Last line: " + lines[-1]
        else:
            return ""

    def __repr__(self) -> str:
        return f"ScriptError('{str(self)}')"


def prepare_command(command: str, default_shell=DEFAULT_SHELL) -> str:
    """
    Prepare a command string execution by removing surrounding blank lines and dedent.

    Also if an interpreter is not specified, add the default shell as interpreter.
    """
    command = dedent(command).strip()
    if not command.startswith("#!"):
        command = default_shell.rstrip("\n") + "\n" + command
    return command


def get_task_command(task: Task, args: Tuple, kwargs: dict) -> str:
    """
    Get command from a script task.
    """
    command = task.func(*args, **kwargs)
    return prepare_command(command)


def exec_script(command: str) -> bytes:
    """
    Run a script as a subprocess.
    """
    fd, command_file = tempfile.mkstemp()
    try:
        os.write(fd, command.encode("utf8"))
        os.close(fd)

        command2 = """\
chmod +x {command_file}
{command_file}
""".format(
            command_file=command_file
        )
        proc = subprocess.run(
            command2, check=False, shell=True, stdout=subprocess.PIPE, stderr=subprocess.PIPE
        )
        result, error = proc.stdout, proc.stderr
    finally:
        os.remove(command_file)

    if proc.returncode != 0:
        # Raise error if command had error.
        raise ScriptError(error)

    return result


def get_command_eof(command: str, eof_prefix: str = "EOF") -> str:
    """
    Determine a safe end-of-file keyword to use for a given command to wrap.
    """
    index = 0
    eof = eof_prefix
    lines = command.split("\n")

    while True:
        if eof in lines:
            index += 1
            eof = eof_prefix + str(index)
        else:
            return eof


def get_wrapped_command(command: str, eof_prefix: str = "EOF") -> str:
    """
    Returns a shell script for executing a script written in any language.

    Consider `command` written in python:

    .. code-block:: python

        '''
        #!/usr/bin/env python

        print('Hello, World')
        '''

    In order to turn this into a regular sh shell script, we need to write
    this command to a temporary file, mark the file as executable,
    execute the file, and remove the temporary file.
    """
    wrapped_command = """\
(
# Save command to temp file.
COMMAND_FILE="$(mktemp)"
cat > "$COMMAND_FILE" <<"{eof}"
{command}
{eof}

# Execute temp file.
chmod +x "$COMMAND_FILE"
"$COMMAND_FILE"
RETCODE=$?

# Remove temp file.
rm "$COMMAND_FILE"

exit $RETCODE
)
""".format(
        command=command, eof=get_command_eof(command, eof_prefix=eof_prefix)
    )
    return wrapped_command


@task(name="script_task", namespace="redun", version="1", script=True)
def script_task(command: str) -> str:
    """
    Execute a shell script as redun Task.
    """
    return command


@task(name="script", namespace="redun", version="1", check_valid="shallow")
def _script(
    command: str,
    inputs: Any,
    outputs: Any,
    task_options: dict = {},
    temp_path: Optional[str] = None,
) -> Any:
    """
    Internal task for executing a script.

    This task correctly implements reactivity to changing inputs and outputs.
    `script_task()` alone is unable to implement such reactivity because its
    only argument is a shell script string and its output is the stdout.
    Thus, the ultimate input and output files of the script are accessed
    outside the usual redun detection mechanisms (task arguments
    and return values).

    To achieve the correct reactivity, `script_task()` is special-cased in the Scheduler
    to not use caching, in order to force it to always execute when called.
    Additionally, `_script()` is configured with `check_valid="shallow"` to
    skip execution of its child tasks, `script_task()` and `postprocess_script()`,
    if its previous outputs are still valid (i.e. not altered or deleted).
    """
    # Note: inputs are an argument just for reactivity sake.
    # They have already been incorporated into the command.
    return postprocess_script(
        script_task.options(**task_options)(command), outputs, temp_path=temp_path
    )


@task(name="postprocess_script", namespace="redun", version="1")
def postprocess_script(result: Any, outputs: Any, temp_path: Optional[str] = None) -> Any:
    """
    Postprocess the results of a script task.
    """

    def get_file(value: Any) -> Any:
        if isinstance(value, File) and value.path == "-":
            # File for script stdout.
            return result
        elif isinstance(value, Staging):
            # Staging files and dir turn into their remote versions.
            cls = type(value.remote)
            return cls(value.remote.path)
        else:
            return value

    if temp_path:
        shutil.rmtree(temp_path)

    return map_nested_value(get_file, outputs)


def script(
<<<<<<< HEAD
    command: str,
    inputs: Any = [],
    outputs: Any = NULL,
    tempdir=False,
    as_mount=False,
    **task_options,
=======
    command: str, inputs: Any = [], outputs: Any = NULL, tempdir: bool = False, as_mount: bool = False, **task_options: Any
>>>>>>> f02edf20
) -> Any:
    """
    Execute a shell script as a redun task with file staging.
    """
    if outputs == NULL:
        outputs = File("-")

    command_parts = []

    # Prepare tempdir if requested.
    temp_path: Optional[str]
    if tempdir:
        temp_path = mkdtemp(suffix=".tempdir")
        command_parts.append('cd "{}"'.format(temp_path))
    else:
        temp_path = None

    # Stage inputs.
    command_parts.extend(input.render_stage(as_mount) for input in iter_nested_value(inputs))

    # User command.
    command_parts.append(get_wrapped_command(prepare_command(command)))

    # Unstage outputs.
    file_stages = [value for value in iter_nested_value(outputs) if isinstance(value, Staging)]
    command_parts.extend(file_stage.render_unstage(as_mount) for file_stage in file_stages)

    full_command = "\n".join(command_parts)

    # Get input files for reactivity.
    def get_file(value: Any) -> Any:
        if isinstance(value, Staging):
            # Staging files and dir turn into their remote versions.
            cls = type(value.remote)
            return cls(value.remote.path)
        else:
            return value

    input_args = map_nested_value(get_file, inputs)
    return _script(
        full_command, input_args, outputs, task_options=task_options, temp_path=temp_path
    )<|MERGE_RESOLUTION|>--- conflicted
+++ resolved
@@ -210,16 +210,7 @@
 
 
 def script(
-<<<<<<< HEAD
-    command: str,
-    inputs: Any = [],
-    outputs: Any = NULL,
-    tempdir=False,
-    as_mount=False,
-    **task_options,
-=======
     command: str, inputs: Any = [], outputs: Any = NULL, tempdir: bool = False, as_mount: bool = False, **task_options: Any
->>>>>>> f02edf20
 ) -> Any:
     """
     Execute a shell script as a redun task with file staging.
