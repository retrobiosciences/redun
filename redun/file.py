import abc
import glob
import io
import os
import shutil
import sys
import threading
from shlex import quote
from typing import (
    IO,
    TYPE_CHECKING,
    Any,
    Dict,
    Generic,
    Iterator,
    List,
    Optional,
    Tuple,
    Type,
    TypeVar,
    Union,
)
from urllib.parse import urlparse

import boto3
import fsspec
import s3fs
from botocore.exceptions import ClientError

from redun import glue
from redun.hashing import hash_stream, hash_struct
from redun.logging import logger
from redun.value import Value

# Don't require pyspark to be installed locally except for type checking.
if TYPE_CHECKING:
    import pandas
    import pyspark

T = TypeVar("T")

# Thread-local storage is used for thread-specific s3 clients.
_local = threading.local()

# Global singletons for Filesystems.
_proto2filesystem_class: Dict[str, Type["FileSystem"]] = {}


def register_filesystem(cls: Type["FileSystem"]) -> Type["FileSystem"]:
    _proto2filesystem_class[cls.name] = cls
    return cls


def get_proto(url: Optional[str] = None) -> str:
    """
    Returns the protocol for a url.

    For example the protocol for 'http://example.com' is 'http'. Local paths
    '/path/to/my/file' have the protocol 'local'.
    """
    if not url:
        return "local"
    return urlparse(url).scheme or "local"


def get_filesystem_class(
    proto: Optional[str] = None, url: Optional[str] = None
) -> Type["FileSystem"]:
    """
    Returns the corresponding FileSystem class for a given url or protocol.
    """
    if not proto:
        assert url, "Must give url or proto as argument."
        proto = get_proto(url)
    return _proto2filesystem_class[proto]


def list_filesystems() -> List[Type["FileSystem"]]:
    """
    Returns list of supported filesystems.
    """
    return list(_proto2filesystem_class.values())


def open_file(url: str, mode: str = "r", encoding: Optional[str] = None, **kwargs: Any) -> IO:
    """
    Open a file stream.

    Parameters
    ----------
    url : str
        Url or path of file to open.
    mode : str
        Stream mode for reading or writing ('r', 'w', 'b', 'a').
    encoding : str
        Text encoding (e.g. 'utf-8') to use when read or writing.
    **kwargs
        Additional arguments for the underlying file stream. They are Filesystem-specific.
    """
    return get_filesystem(url=url).open(url, mode=mode, encoding=encoding, **kwargs)


def copy_file(src_path: Optional[str], dest_path: Optional[str], recursive: bool = False) -> None:
    """
    Copy a file. Files can be from different filesystems.

    Parameters
    ----------
    src_path : Optional[str]
        Source path to copy from. If None, use stdin.
    dest_path : Optional[str]
        Destination path to copy to. If None, use stdout.
    recursive : bool
        If True, copy a directory tree of files.
    """
    if src_path is not None and dest_path is not None:
        if not recursive:
            File(src_path).copy_to(File(dest_path))
        else:
            Dir(src_path).copy_to(Dir(dest_path))
        return

    if recursive:
        raise ValueError("recursive is not supported with stdin or stdout.")

    infile: Optional[IO] = None
    outfile: Optional[IO] = None
    try:
        if src_path is None:
            infile = sys.stdin.buffer
        else:
            infile = open_file(src_path, "rb")
        if dest_path is None:
            outfile = sys.stdout.buffer
        else:
            outfile = open_file(dest_path, "wb")

        shutil.copyfileobj(infile, outfile)
    finally:
        if infile:
            infile.close()
        if outfile:
            outfile.close()


def glob_file(pattern: str) -> List[str]:
    return get_filesystem(url=pattern).glob(pattern)


_filesystem_instances: Dict[Type, "FileSystem"] = {}


def get_filesystem(proto: Optional[str] = None, url: Optional[str] = None) -> "FileSystem":
    """
    Returns the corresponding FileSystem for a given url or protocol.
    """
    filesystem_class = get_filesystem_class(proto=proto, url=url)
    filesystem = _filesystem_instances.get(filesystem_class)
    if not filesystem:
        filesystem = _filesystem_instances[filesystem_class] = filesystem_class()
    return filesystem


class RedunFileNotFoundError(FileNotFoundError):
    """
    Redun-specific FileNotFoundError.
    """

    def __init__(self, path: str, *args):
        super().__init__(*args)
        self.path = path

    def __str__(self) -> str:
        return f"[Errno {self.errno}] {self.strerror}. {self.path}"


class RedunPermissionError(PermissionError):
    """
    Redun-specific PermissionError.
    """

    def __init__(self, path: str, *args):
        super().__init__(*args)
        self.path = path

    def __str__(self) -> str:
        return f"[Errno {self.errno}] {self.strerror}. {self.path}"


class RedunOSError(OSError):
    """
    Redun-specific OSError.
    """

    def __init__(self, path: str, *args):
        super().__init__(*args)
        self.path = path

    def __str__(self) -> str:
        return f"[Errno {self.errno}] {self.strerror}. {self.path}"


class FileSystem(abc.ABC):
    """
    Base class filesystem access.
    """

    name: str = "base"

    def open(self, path: str, mode: str, encoding: Optional[str] = None, **kwargs: Any) -> IO:
        """
        Open a file stream from the filesystem.

        Parameters
        ----------
        path : str
            Url or path of file to open.
        mode : str
            Stream mode for reading or writing ('r', 'w', 'b', 'a').
        encoding : str
            Text encoding (e.g. 'utf-8') to use when read or writing.
        **kwargs
            Additional arguments for the underlying file stream. They are Filesystem-specific.
        """
        if encoding:
            if "b" in mode:
                raise ValueError("Binary mode 'b' cannot be used with encoding.")
            mode += "b"

        try:
            stream = self._open(path, mode, **kwargs)

        except FileNotFoundError as error:
            # Reraise expected errors with redun-specific subclases that include
            # the path.
            raise RedunFileNotFoundError(path, *error.args) from error

        except PermissionError as error:
            raise RedunPermissionError(path, *error.args) from error

        except OSError as error:
            raise RedunOSError(path, *error.args) from error

        except Exception:
            # Unknown error. Just log the path and reraise it.
            logger.error(f"File.open error: {path}")
            raise

        if encoding:
            # Perform encoding/decoding, if specified.
            stream = io.TextIOWrapper(stream, encoding)

        return stream

    def _open(self, path: str, mode: str, **kwargs: Any) -> IO:
        """
        Private open method for subclasses to implement.
        """
        pass

    def exists(self, path: str) -> bool:
        """
        Returns True if path exists on filesystem.
        """
        pass

    def remove(self, path: str) -> None:
        """
        Delete a path from the filesystem.
        """
        pass

    def touch(
        self, path: str, time: Union[Tuple[int, int], Tuple[float, float], None] = None
    ) -> None:
        """
        Create the path on the filesystem with timestamp.
        """
        assert time is None, "time is not supported."
        self.open(path, "a").close()

    def mkdir(self, path: str) -> None:
        """
        Creates the directory in the filesystem.
        """
        pass

    def rmdir(self, path: str, recursive: bool = False) -> None:
        """
        Removes a directory from the filesystem.
        If `recursive`, removes all contents of the directory.
        Otherwise, raises OSError on non-empty directories
        """
        pass

    def get_hash(self, path: str) -> str:
        """
        Return a hash for the file at path.
        """
        pass

    def copy(self, src_path: str, dest_path: str) -> None:
        """
        Copy a file from src_path to dest_path.
        """
        with open_file(src_path, "rb") as infile, open_file(dest_path, "wb") as outfile:
            shutil.copyfileobj(infile, outfile)

    def shell_copy(
        self,
        src_path: Optional[str],
        dest_path: Optional[str],
        recursive: bool = False,
        as_mount: bool = False,
    ) -> str:
        """
        Returns a shell command for performing a file copy.

        Parameters
        ----------
        src_path : Optional[str]
            Source path to copy from. If None, use stdin.
        dest_path : Optional[str]
            Destination path to copy to. If None, use stdout.
        recursive : bool
            If True, copy a directory tree of files.
        as_mount : bool
            Treat src/dest as mounted.
        """
        if recursive:
            if src_path and dest_path:
                return f"redun fs cp --recursive {quote(src_path)} {quote(dest_path)}"
            else:
                raise ValueError("recursive is not supported with stdin or stdout.")

        src_cmd = (
            get_filesystem(url=src_path).shell_copy(src_path, None, as_mount=as_mount)
            if src_path
            else None
        )
        dest_cmd = (
            get_filesystem(url=dest_path).shell_copy(None, dest_path, as_mount=as_mount)
            if dest_path
            else None
        )

        if src_cmd and dest_cmd:
            # Combine two fs-specific shell commands through a pipe.
            return f"({src_cmd}) | ({dest_cmd})"
        elif src_cmd:
            return src_cmd
        elif dest_cmd:
            return dest_cmd
        else:
            # At least one path must be defined.
            raise ValueError("At least one path must be defined.")

    def glob(self, pattern: str) -> List[str]:
        """
        Returns filenames matching pattern.
        """
        pass

    def isfile(self, path: str) -> bool:
        """
        Returns True if path is a file.
        """
        pass

    def isdir(self, path: str) -> bool:
        """
        Returns True if path is a directory.
        """
        pass

    def filesize(self, path: str) -> int:
        """
        Returns file size of path in bytes.
        """
        pass


@register_filesystem
class LocalFileSystem(FileSystem):
    """
    FileSystem methods for a local POSIX filesystem.
    """

    name = "local"

    def _ensure_dir(self, path: str) -> str:
        """
        Automatically create the directory for path.
        """
        dirname = os.path.dirname(path)
        if dirname and not os.path.exists(dirname):
            os.makedirs(dirname)
        return dirname

    def _open(self, path: str, mode: str, **kwargs: Any) -> IO:
        """
        Open a file stream for path with mode ('r', 'w', 'b').
        """
        # Auto create the directory if needed.
        if "w" in mode or "a" in mode:
            self._ensure_dir(path)

        return open(path, mode, **kwargs)

    def exists(self, path: str) -> bool:
        """
        Returns True if path exists on filesystem.
        """
        return os.path.exists(path)

    def remove(self, path: str) -> None:
        """
        Delete a path from the filesystem.
        """
        try:
            os.remove(path)
        except FileNotFoundError:
            pass

    def touch(
        self, path: str, time: Union[Tuple[int, int], Tuple[float, float], None] = None
    ) -> None:
        """
        Create the path on the filesystem with timestamp.
        """
        if not self.exists(path):
            self.open(path, "w").close()
        else:
            return os.utime(path, time)

    def mkdir(self, path: str) -> None:
        os.makedirs(path, exist_ok=True)

    def rmdir(self, path: str, recursive: bool = False) -> None:
        if self.isdir(path):
            if recursive:
                shutil.rmtree(path)
            else:
                os.rmdir(path)

    def get_hash(self, path: str) -> str:
        """
        Return a hash for the file at path.
        """
        # Perform a fast pseudo-hash of the file using O(1) proprties.
        if self.exists(path):
            stat = os.stat(path)
            mtime = stat.st_mtime
            size = stat.st_size
        else:
            mtime = -1
            size = -1
        return hash_struct(["File", "local", path, size, str(mtime)])

    def copy(self, src_path: str, dest_path: str) -> None:
        """
        Copy a file from src_path to dest_path.
        """
        if get_proto(src_path) == get_proto(dest_path) == "local":
            # Perform copy at filesystem level.
            self._ensure_dir(dest_path)
            shutil.copyfile(src_path, dest_path)
        else:
            # Perform generic copy.
            super().copy(src_path, dest_path)

    def shell_copy(
        self,
        src_path: Optional[str],
        dest_path: Optional[str],
        recursive: bool = False,
        as_mount: bool = False,
    ) -> str:
        """
        Returns a shell command for performing a file copy.

        Parameters
        ----------
        src_path : Optional[str]
            Source path to copy from. If None, use stdin.
        dest_path : Optional[str]
            Destination path to copy to. If None, use stdout.
        recursive : bool
            If True, copy a directory tree of files.
        """
        protos = {get_proto(path) for path in [src_path, dest_path] if path}
        if "local" not in protos:
            # Fallback to generic copy strategy.
            return super().shell_copy(src_path, dest_path, recursive=recursive, as_mount=as_mount)

        other_proto = next((proto for proto in protos if proto != "local"), None)
        if other_proto:
            # Let other proto produce the command.
            return get_filesystem(other_proto).shell_copy(
                src_path, dest_path, recursive=recursive, as_mount=as_mount
            )

        if src_path and dest_path:
            if not recursive:
                return f"cp {quote(src_path)} {quote(dest_path)}"
            else:
                return f"cp -r {quote(src_path)} {quote(dest_path)}"
        elif recursive:
            raise ValueError("recursive is not supported with stdin or stdout.")
        elif src_path:
            return f"cat {quote(src_path)}"
        elif dest_path:
            return f"cat > {quote(dest_path)}"
        else:
            raise ValueError("At least one path must be given.")

    def glob(self, pattern: str) -> List[str]:
        """
        Returns filenames matching pattern.
        """
        return glob.glob(pattern, recursive=True)

    def isfile(self, path: str) -> bool:
        """
        Returns True if path is a file.
        """
        return os.path.isfile(path)

    def isdir(self, path: str) -> bool:
        """
        Returns True if path is a directory.
        """
        return os.path.isdir(path)

    def filesize(self, path: str) -> int:
        """
        Returns file size of path in bytes.
        """
        stat = os.stat(path)
        return stat.st_size


class FsspecFileSystem(FileSystem):

    name: str = "fsspec"

    def __init__(self):
        self._fs = None

    @property
    def fs(self):
        if self._fs is None:
            self._fs = fsspec.get_filesystem_class(self.name)()
        return self._fs

    def _ensure_dir(self, path: str) -> str:
        """
        Automatically create the directory for path.
        """
        dirname = os.path.dirname(path)
        self.fs.makedirs(dirname, exist_ok=True)
        return dirname

    def _open(self, path: str, mode: str, **kwargs: Any) -> IO:
        """
        Open a file stream for path with mode ('r', 'w', 'b').
        """
        # Auto create the directory if needed.
        if "w" in mode or "a" in mode:
            self._ensure_dir(path)

        return self.fs.open(path, mode, **kwargs)

    def exists(self, path: str) -> bool:
        """
        Returns True if path exists on filesystem.
        """
        return self.fs.exists(path)

    def remove(self, path: str) -> None:
        """
        Delete a path from the filesystem.
        """
        try:
            self.fs.rm(path)
        except FileNotFoundError:
            pass

    def mkdir(self, path: str) -> None:
        self.fs.makedirs(path, exist_ok=True)

    def rmdir(self, path: str, recursive: bool = False) -> None:
        self.fs.rm(path, recursive=recursive)

    def get_hash(self, path: str) -> str:
        """
        Return a hash for the file at path.
        """
        # Perform a fast pseudo-hash of the file using O(1) properties.
        if self.exists(path):
            size = self.fs.stat(path)["size"]
        else:
            size = -1
        return hash_struct(["File", "fsspec", path, str(size)])

    def copy(self, src_path: str, dest_path: str) -> None:
        """
        Copy a file from src_path to dest_path.
        """
        if get_proto(src_path) == get_proto(dest_path):
            # Perform copy at filesystem level.
            self.fs.copy(src_path, dest_path)
        else:
            # Perform generic copy.
            super().copy(src_path, dest_path)

    def shell_copy(
        self,
        src_path: Optional[str],
        dest_path: Optional[str],
        recursive: bool = False,
        as_mount: bool = False,
    ) -> str:
        """
        Returns a shell command for performing a file copy.

        Parameters
        ----------
        src_path : Optional[str]
            Source path to copy from. If None, use stdin.
        dest_path : Optional[str]
            Destination path to copy to. If None, use stdout.
        recursive : bool
            If True, copy a directory tree of files.
        """
        if recursive:
            if not src_path or not dest_path:
                raise ValueError("recursive is not supported with stdin or stdout.")
            return f"redun fs cp --recursive {quote(src_path)} {quote(dest_path)}"
        else:
            src_path = src_path or "-"
            dest_path = dest_path or "-"
            return f"redun fs cp {quote(src_path)} {quote(dest_path)}"

    def glob(self, pattern: str) -> List[str]:
        """
        Returns filenames matching pattern.
        """
        return self.fs.glob(pattern, recursive=True)

    def isfile(self, path: str) -> bool:
        """
        Returns True if path is a file.
        """
        return self.fs.isfile(path)

    def isdir(self, path: str) -> bool:
        """
        Returns True if path is a directory.
        """
        return self.fs.isdir(path)

    def filesize(self, path: str) -> int:
        """
        Returns file size of path in bytes.
        """
        return self.fs.stat(path)["size"]


@register_filesystem
class HTTPFileSystem(FsspecFileSystem):
    """
    FileSystem methods for a HTTP urls.
    """

    name = "http"


@register_filesystem
class HTTPSFileSystem(FsspecFileSystem):
    """
    FileSystem methods for a HTTPS urls.
    """

    name = "https"


@register_filesystem
class FTPFileSystem(FsspecFileSystem):
    """
    FileSystem methods for a FTP.
    """

    name = "ftp"


@register_filesystem
class GSFileSystem(FsspecFileSystem):
    """
    FileSystem methods for a Google Cloud Storage.
    """

    name = "gs"

    def shell_copy(
        self,
        src_path: Optional[str],
        dest_path: Optional[str],
        recursive: bool = False,
        as_mount: bool = False,
    ) -> str:
        """
        Returns a shell command for performing a file copy.

        Parameters
        ----------
        src_path : Optional[str]
            Source path to copy from. If None, use stdin.
        dest_path : Optional[str]
            Destination path to copy to. If None, use stdout.
        recursive : bool
            If True, copy a directory tree of files.
        """

        def to_mount_directory(path):
            parsed_path = urlparse(path)
<<<<<<< HEAD
            return f"/mnt/disks/share/{parsed_path.netloc}{parsed_path.path}"
=======
            return f"/mnt/disks/{parsed_path.netloc}{parsed_path.path}"
>>>>>>> f02edf20

        if as_mount:
            src_proto, dest_proto = get_proto(src_path), get_proto(dest_path)
            if src_proto == "gs":
                src_path = to_mount_directory(src_path)
            if dest_proto == "gs":
                dest_path = to_mount_directory(dest_path)

            # When staging mounted files, soft-link to stage in.

            if dest_path:
                # Ensure dest path exists.
                mk_dest_dir = f"mkdir -p {quote(os.path.dirname(dest_path))}"

            if src_path and dest_path:
                if src_proto == "gs" and dest_proto == "local":
                    return f"ln -s {quote(src_path)} {quote(dest_path)}"
                if src_proto == "local" and dest_proto == "gs":
                    if not recursive:
                        return f"{mk_dest_dir} && cp {quote(src_path)} {quote(dest_path)}"
                    else:
                        return f"{mk_dest_dir} && cp -r {quote(src_path)} {quote(dest_path)}"
            elif recursive:
                raise ValueError("recursive is not supported with stdin or stdout.")
            elif src_path:
                return f"cat {quote(src_path)}"
            elif dest_path:
<<<<<<< HEAD
=======
                # We use a subshell to make dest_dir so that cat receives stdin.
>>>>>>> f02edf20
                return f"$({mk_dest_dir}) cat - > {quote(dest_path)}"
            else:
                raise ValueError("At least one path must be given.")

        protos = {get_proto(path) for path in [src_path, dest_path] if path}

        if "gs" not in protos or not (protos <= {"local", "gs"}):
            # Fallback to generic copy strategy.
            return super().shell_copy(src_path, dest_path, recursive=recursive, as_mount=as_mount)

        if src_path and dest_path:
            if not recursive:
                return f"gcloud storage cp {quote(src_path)} {quote(dest_path)}"
            else:
                # add / to end of directory path to make sure that gcloud
                # copies the contents to a directory
                if not dest_path.endswith("/"):
                    dest_path += "/"
                command = ""
                if get_proto(dest_path) == "local":
                    command += f"mkdir -p {quote(dest_path)} && "
                    if os.path.basename(dest_path.rstrip("/")) != os.path.basename(
                        src_path.rstrip("/")
                    ):
                        # if the destination directory has a different name than the source
                        # directory we want to rename the directory implementation could be
                        # done by first putting it in a temporary directory then moving it
                        # to the destination directory and cleaning up the temporary directory
                        # this is necessary because gsutil/gcloud does not allow
                        # renaming directories
                        raise NotImplementedError(
                            f"""Renaming directories (from {src_path}
                            to {dest_path}) is not yet supported."""
                        )
                    else:
                        # same name, so we can just copy the directory to the parent directory
                        # of the destination directory
                        dest_path = os.path.dirname(dest_path.rstrip("/"))
                        if not dest_path:
                            dest_path = "."
                    return command + f"gcloud storage cp -r {quote(src_path)} {quote(dest_path)}"
                else:
                    # dest_path is a gs path
                    # list all files and folders and copy them to the destination
                    return f"find {quote(src_path)} -mindepth 1 -maxdepth 1 | gcloud storage cp -r -I {quote(dest_path)}"
        elif recursive:
            raise ValueError("recursive is not supported with stdin or stdout.")
        elif src_path:
            return f"gcloud storage cat {quote(src_path)}"
        elif dest_path:
            return f"gcloud storage cp - {quote(dest_path)}"
        else:
            raise ValueError("At least one path must be given.")

    def glob(self, pattern: str) -> List[str]:
        return ["gs://" + key for key in self.fs.glob(pattern)]


@register_filesystem
class S3FileSystem(FileSystem):
    """
    FileSystem methods for a AWS S3.
    """

    name = "s3"

    @property
    def s3(self) -> s3fs.S3FileSystem:
        # Maintain a client per thread, since s3fs is not thread-safe.
        # Double check pid since fork can clone thread-local storage.
        pid = getattr(_local, "pid", None)
        if pid != os.getpid():
            _local.pid = os.getpid()
            client = None
        else:
            client = getattr(_local, "s3", None)
        if not client:
            client = _local.s3 = s3fs.S3FileSystem(anon=False)
        return client

    @property
    def s3_raw(self) -> Any:
        # Maintain a client per thread, since boto is not thread-safe.
        # Double check pid since fork can clone thread-local storage.
        pid = getattr(_local, "pid", None)
        if pid != os.getpid():
            _local.pid = os.getpid()
            client = None
        else:
            client = getattr(_local, "s3_raw", None)
        if not client:
            client = _local.s3_raw = boto3.client("s3")
        return client

    def exists(self, path: str) -> bool:
        """
        Returns True if path exists in filesystem.
        """
        try:
            # We call head_object ourselves so that we can avoid getting stale
            # results from the s3fs cache.
            _, _, bucket, key = path.split("/", 3)
            _ = self.s3_raw.head_object(Bucket=bucket, Key=key, **self.s3.req_kw)
            return True
        except ClientError:
            # path might be a directory. To detect if it exists in S3,
            # use list_objects_v2(). Same technique used in dask:
            # https://github.com/dask/s3fs/pull/323/files#diff-1997c4b809971172b55a040ccbb82ea0R562
            prefix = key.rstrip("/") + "/"
            response = self.s3_raw.list_objects_v2(
                Bucket=bucket, Prefix=prefix, Delimiter="/", MaxKeys=1, **self.s3.req_kw
            )
            return response["KeyCount"] > 0

    def remove(self, path: str) -> None:
        try:
            self.s3.rm(path)
        except FileNotFoundError:
            # It it not an error to try to remove a non-existent File.
            pass

    def _open(self, path: str, mode: str, **kwargs: Any) -> IO:
        return self.s3.open(path, mode, **kwargs)

    def mkdir(self, path: str) -> None:
        # s3fs mkdir only creates buckets, so we just touch this key
        if not self.exists(path):
            self.s3.touch(path)

    def rmdir(self, path: str, recursive: bool = False) -> None:
        if self.exists(path):
            self.s3.rm(path, recursive=recursive)

    def get_hash(self, path: str) -> str:
        # Use Etag for quick hashing file.
        try:
            # We call head_object ourselves so that we can avoid getting stale
            # results from the s3fs cache.
            _, _, bucket, key = path.split("/", 3)
            response = self.s3_raw.head_object(Bucket=bucket, Key=key, **self.s3.req_kw)
            etag = response["ETag"]
        except ClientError:
            etag = ""
        return hash_struct(["File", "s3", path, etag])

    def copy(self, src_path: str, dest_path: str) -> None:
        if get_proto(src_path) == get_proto(dest_path) == "s3":
            # Perform copy entirely within S3.
            self.s3.copy(src_path, dest_path)
        else:
            # Perform generic copy.
            super().copy(src_path, dest_path)

    def shell_copy(
        self,
        src_path: Optional[str],
        dest_path: Optional[str],
        recursive: bool = False,
        as_mount: bool = False,
    ) -> str:
        """
        Returns a shell command for performing a file copy.

        Parameters
        ----------
        src_path : Optional[str]
            Source path to copy from. If None, use stdin.
        dest_path : Optional[str]
            Destination path to copy to. If None, use stdout.
        recursive : bool
            If True, copy a directory tree of files.
        """
        protos = {get_proto(path) for path in [src_path, dest_path] if path}
        if "s3" not in protos or not (protos <= {"local", "s3"}):
            # Fallback to generic copy strategy.
            return super().shell_copy(src_path, dest_path, recursive=recursive)

        if src_path and dest_path:
            if not recursive:
                return f"aws s3 cp --no-progress {quote(src_path)} {quote(dest_path)}"
            else:
                return f"aws s3 cp --no-progress --recursive {quote(src_path)} {quote(dest_path)}"
        elif recursive:
            raise ValueError("recursive is not supported with stdin or stdout.")
        elif src_path:
            return f"aws s3 cp --no-progress {quote(src_path)} -"
        elif dest_path:
            return f"aws s3 cp --no-progress - {quote(dest_path)}"
        else:
            raise ValueError("At least one path must be given.")

    def glob(self, pattern: str) -> List[str]:
        return ["s3://" + key for key in self.s3.glob(pattern)]

    def isfile(self, path: str) -> bool:
        return self.s3.isfile(path)

    def isdir(self, path: str) -> bool:
        return self.s3.isdir(path)

    def filesize(self, path: str) -> int:
        """
        Returns file size of path in bytes.
        """
        # We call head_object ourselves so that we can avoid getting stale
        # results from the s3fs cache.
        _, _, bucket, key = path.split("/", 3)
        response = self.s3_raw.head_object(Bucket=bucket, Key=key, **self.s3.req_kw)
        return response["ContentLength"]


class FileClasses:
    """
    A grouping of related File classes.
    """

    File: "Type[File]"
    FileSet: "Type[FileSet]"
    Dir: "Type[Dir]"
    StagingFile: "Type[StagingFile]"
    StagingDir: "Type[StagingDir]"

    def __getattr__(self, attr: str) -> type:
        # We use this getattr in order to support forward references.
        if attr == "File":
            return File
        elif attr == "FileSet":
            return FileSet
        elif attr == "Dir":
            return Dir
        elif attr == "StagingFile":
            return StagingFile
        elif attr == "StagingDir":
            return StagingDir
        else:
            raise AttributeError(attr)


class File(Value):
    """
    Class for assisting file IO in redun tasks.

    File objects are hashed based on their contents and abstract over storage
    backends such as local disk or cloud object storage.
    """

    type_basename = "File"
    type_name = "redun.File"
    classes = FileClasses()

    def __init__(self, path: str):
        self.filesystem: FileSystem = get_filesystem(url=path)
        self.path: str = path
        self.stream: Optional[IO] = None
        self._hash: Optional[str] = None

    def __repr__(self) -> str:
        return f"{self.type_basename}(path={self.path}, hash={self.hash[:8]})"

    def __getstate__(self) -> dict:
        return {"path": self.path, "hash": self.hash}

    def __setstate__(self, state: dict) -> None:
        self.path = state["path"]
        self._hash = state["hash"]
        self.filesystem = get_filesystem(url=self.path)

    @property
    def hash(self) -> str:
        if not self._hash:
            self._hash = self._calc_hash()
        return self._hash

    def _calc_hash(self) -> str:
        return self.filesystem.get_hash(self.path)

    def get_hash(self, data: Optional[bytes] = None) -> str:
        return self.hash

    def update_hash(self) -> None:
        self._hash = self._calc_hash()

    def exists(self) -> bool:
        return self.filesystem.exists(self.path)

    def remove(self) -> None:
        return self.filesystem.remove(self.path)

    def open(self, mode: str = "r", encoding: Optional[str] = None, **kwargs: Any) -> IO:
        """
        Open a file stream.

        Parameters
        ----------
        mode : str
            Stream mode for reading or writing ('r', 'w', 'b', 'a').
        encoding : str
            Text encoding (e.g. 'utf-8') to use when read or writing.
        **kwargs
            Additional arguments for the underlying file stream. They are Filesystem-specific.
        """

        def close():
            original_close()
            self.update_hash()

            # Restore original close. This way double closing doesn't trigger
            # unnecessary hashing.
            self.stream.close = original_close

        self.stream = self.filesystem.open(self.path, mode, encoding=encoding, **kwargs)

        original_close = self.stream.close
        self.stream.close = close  # type: ignore

        return self.stream

    def touch(self, time: Union[Tuple[int, int], Tuple[float, float], None] = None) -> None:
        self.filesystem.touch(self.path, time)

    def read(self, mode: str = "r", encoding: Optional[str] = None) -> Union[str, bytes]:
        with self.open(mode=mode, encoding=encoding) as infile:
            data = infile.read()
        return data

    def readlines(self, mode: str = "r") -> List[Union[str, bytes]]:
        with self.open(mode=mode) as infile:
            data = infile.readlines()
        return data

    def write(
        self, data: Union[str, bytes], mode: str = "w", encoding: Optional[str] = None
    ) -> None:
        with self.open(mode=mode, encoding=encoding) as out:
            out.write(data)

    def copy_to(self, dest_file: "File", skip_if_exists: bool = False) -> "File":
        if skip_if_exists and dest_file.exists():
            return dest_file

        self.filesystem.copy(self.path, dest_file.path)
        dest_file.update_hash()
        return dest_file

    def shell_copy_to(self, dest_path: Optional[str], as_mount: bool = False) -> str:
        """
        Returns a shell command for copying the file to a destination path.

        Parameters
        ----------
        dest_path : Optional[str]
            Destination path to copy to. If None, use stdout.
<<<<<<< HEAD
        as_mount : bool
=======
        as_mount : Optional[str]
>>>>>>> f02edf20
            Copy files from mounted directories.
        """
        return self.filesystem.shell_copy(self.path, dest_path, as_mount=as_mount)

    def isfile(self) -> bool:
        return self.filesystem.isfile(self.path)

    def isdir(self) -> bool:
        return self.filesystem.isdir(self.path)

    def is_valid(self) -> bool:
        if not self._hash:
            self.update_hash()
            return True
        else:
            return self.hash == self._calc_hash()

    def stage(self, local: Optional[str] = None) -> "StagingFile":
        if not local:
            # Assume same basename for local file.
            local = os.path.basename(self.path)
        elif local.endswith("/"):
            # Assume same basename for local file within given directory.
            local = os.path.join(local, os.path.basename(self.path))
        return self.classes.StagingFile(local, self)

    def basename(self) -> str:
        return os.path.basename(self.path)

    def dirname(self) -> str:
        return os.path.dirname(self.path)

    def size(self) -> int:
        return self.filesystem.filesize(self.path)


class FileSet(Value):
    type_basename = "FileSet"
    type_name = "redun.FileSet"
    classes = FileClasses()

    def __init__(self, pattern: str):
        self.pattern = pattern
        self.filesystem: FileSystem = get_filesystem(url=self.pattern)
        self._hash: Optional[str] = None
        self._files: Optional[List[File]] = None

    def __repr__(self) -> str:
        return "FileSet(pattern={pattern}, hash={hash})".format(
            pattern=self.pattern, hash=self.hash
        )

    @property
    def hash(self) -> str:
        if not self._hash:
            self._files = list(self)
            self._hash = self._calc_hash(self._files)
        return self._hash

    def _calc_hash(self, files: Optional[List[File]] = None) -> str:
        if files is None:
            files = list(self)
        return hash_struct([self.type_basename] + sorted(file.hash for file in files))

    def get_hash(self, data: Optional[bytes] = None) -> str:
        return self.hash

    def update_hash(self) -> None:
        self._files = list(self)
        self._hash = self._calc_hash(self._files)

    def __getstate__(self) -> dict:
        return {"pattern": self.pattern, "hash": self.hash}

    def __setstate__(self, state: dict) -> None:
        self.pattern = state["pattern"]
        self._hash = state["hash"]
        self.filesystem = get_filesystem(url=self.pattern)
        self._files = None

    def __iter__(self) -> Iterator[File]:
        for path in glob_file(self.pattern):
            if self.filesystem.isfile(path):
                yield self.classes.File(path)

    def files(self) -> List[File]:
        return list(self)

    def is_valid(self) -> bool:
        if not self._hash:
            self.update_hash()
            return True
        else:
            return self.hash == self._calc_hash()

    def iter_subvalues(self) -> Iterator["Value"]:
        """
        Iterates through the FileSet's subvalues (Files).
        """
        if self._files is not None:
            return iter(self._files)
        else:
            return iter(self)


class Dir(FileSet):
    type_basename = "Dir"
    type_name = "redun.Dir"
    classes = FileClasses()

    def __init__(self, path: str):
        path = path.rstrip("/")
        self.path = path
        pattern = os.path.join(path, "**")
        super().__init__(pattern)

    def __repr__(self) -> str:
        return f"{self.type_basename}(path={self.path}, hash={self.hash[:8]})"

    def __getstate__(self) -> dict:
        return {"path": self.path, "hash": self.hash}

    def __setstate__(self, state: dict) -> None:
        self.path = state["path"]
        super().__setstate__({"pattern": os.path.join(self.path, "**"), "hash": state["hash"]})

    def _calc_hash(self, files: Optional[List[File]] = None) -> str:
        if files is None:
            files = list(self)
        return hash_struct([self.type_basename] + sorted(file.hash for file in files))

    def exists(self) -> bool:
        return self.filesystem.exists(self.path)

    def mkdir(self) -> None:
        self.filesystem.mkdir(self.path)
        self.update_hash()

    def rmdir(self, recursive: bool = False) -> None:
        self.filesystem.rmdir(self.path, recursive)
        self.update_hash()

    def file(self, rel_path: str) -> File:
        return self.classes.File(os.path.join(self.path, rel_path))

    def rel_path(self, path: str) -> str:
        return os.path.relpath(path, self.path)

    def copy_to(self, dest_dir: "Dir", skip_if_exists: bool = False) -> "Dir":
        for src_file in self:
            rel_path = self.rel_path(src_file.path)
            dest_file = dest_dir.file(rel_path)
            src_file.copy_to(dest_file, skip_if_exists=skip_if_exists)
        return dest_dir

    def shell_copy_to(self, dest_path: str, as_mount: bool = False) -> str:
        """
        Returns a shell command for copying the directory to a destination path.

        Parameters
        ----------
        dest_path : str
            Destination path to copy to.
        """
        return self.filesystem.shell_copy(self.path, dest_path, recursive=True, as_mount=as_mount)

    def stage(self, local: Optional[str] = None) -> "StagingDir":
        if not local:
            local = os.path.basename(self.path)
        return self.classes.StagingDir(local, self)


class Staging(Value, Generic[T]):
    def __init__(self, local: Union[T, str], remote: Union[T, str]):
        self.local: Any = None
        self.remote: Any = None

    def stage(self) -> T:
        pass

    def unstage(self) -> T:
        pass

    def render_unstage(self, as_mount: bool = False) -> str:
        pass

    def render_stage(self, as_mount: bool = False) -> str:
        pass

    @classmethod
    def parse_arg(cls, raw_type: type, arg: str) -> Any:
        raise NotImplementedError("Argument parsing is implemented for Staging Files and Dirs")


class StagingFile(Staging[File]):
    type_basename = "StagingFile"
    type_name = "redun.StagingFile"
    classes = FileClasses()

    def __init__(self, local: Union[File, str], remote: Union[File, str]):
        if isinstance(local, str):
            self.local = self.classes.File(local)
        else:
            self.local = local

        if isinstance(remote, str):
            self.remote = self.classes.File(remote)
        else:
            self.remote = remote

    def __repr__(self) -> str:
        return f"{self.type_basename}(local={self.local}, remote={self.remote})"

    def __getstate__(self) -> dict:
        return {"local": self.local, "remote": self.remote}

    def __setstate__(self, state: dict) -> None:
        self.local = state["local"]
        self.remote = state["remote"]

    def get_hash(self, data: Optional[bytes] = None) -> str:
        return hash_struct([self.type_name, self.local.path, self.remote.path])

    def stage(self) -> File:
        if self.local.path == self.remote.path:
            # No staging is needed.
            return self.local

        return self.remote.copy_to(self.local)

    def unstage(self) -> File:
        if self.local.path == self.remote.path:
            # No staging is needed.
            return self.remote

        return self.local.copy_to(self.remote)

    def render_unstage(self, as_mount=False) -> str:
        """
        Returns a shell command for unstaging a file.
        """
        if self.local.path == self.remote.path:
            # No staging is needed.
            return ""

        return self.local.shell_copy_to(self.remote.path, as_mount=as_mount)

    def render_stage(self, as_mount=False) -> str:
        """
        Returns a shell command for staging a file.
        """
        if self.local.path == self.remote.path:
            # No staging is needed.
            return ""

        return self.remote.shell_copy_to(self.local.path, as_mount=as_mount)


class StagingDir(Staging[Dir]):
    type_basename = "StagingDir"
    type_name = "redun.StagingDir"
    classes = FileClasses()

    def __init__(self, local: Union[Dir, str], remote: Union[Dir, str]):
        if isinstance(local, str):
            self.local = self.classes.Dir(local)
        else:
            self.local = local

        if isinstance(remote, str):
            self.remote = self.classes.Dir(remote)
        else:
            self.remote = remote

    def __repr__(self) -> str:
        return f"{self.type_basename}(local={self.local}, remote={self.remote})"

    def __getstate__(self) -> dict:
        return {"local": self.local, "remote": self.remote}

    def __setstate__(self, state: dict) -> None:
        self.local = state["local"]
        self.remote = state["remote"]

    def get_hash(self, data: Optional[bytes] = None) -> str:
        return hash_struct([self.type_name, self.local.path, self.remote.path])

    def stage(self) -> Dir:
        if self.local.path == self.remote.path:
            # No staging is needed.
            return self.local

        return self.remote.copy_to(self.local)

    def unstage(self) -> Dir:
        if self.local.path == self.remote.path:
            # No staging is needed.
            return self.remote

        return self.local.copy_to(self.remote)

    def render_unstage(self, as_mount=False) -> str:
        """
        Returns a shell command for unstaging a directory.
        """
        if self.local.path == self.remote.path:
            # No staging is needed.
            return ""

        return self.local.shell_copy_to(self.remote.path, as_mount=as_mount)

    def render_stage(self, as_mount=False) -> str:
        """
        Returns a shell command for staging a directory.
        """
        if self.local.path == self.remote.path:
            # No staging is needed.
            return ""

        return self.remote.shell_copy_to(self.local.path, as_mount=as_mount)


class IFileClasses(FileClasses):
    """
    A grouping of related IFile classes.
    """

    def __getattr__(self, attr: str) -> type:
        # We use this getattr in order to support forward references.
        if attr == "File":
            return IFile
        elif attr == "FileSet":
            return IFileSet
        elif attr == "Dir":
            return IDir
        elif attr == "StagingFile":
            return IStagingFile
        elif attr == "StagingDir":
            return IStagingDir
        else:
            raise AttributeError(attr)


class IFile(File):
    """
    Immutable file.

    This class should be used for files that are write once and then immutable.
    """

    type_basename = "IFile"
    type_name = "redun.IFile"
    classes = IFileClasses()

    def _calc_hash(self) -> str:
        # The hash only depends on the path.
        return hash_struct([self.type_basename, self.path])

    def is_valid(self) -> bool:
        # IFiles are always valid.
        return True


class IFileSet(FileSet):
    type_basename = "IFileSet"
    type_name = "redun.IFileSet"
    classes = IFileClasses()

    def _calc_hash(self, files: Optional[List[File]] = None) -> str:
        return hash_struct([self.type_basename, self.pattern])

    def is_valid(self) -> bool:
        # IFileSets are always valid.
        return True


class IDir(Dir):
    type_basename = "IDir"
    type_name = "redun.IDir"
    classes = IFileClasses()

    def _calc_hash(self, files: Optional[List[File]] = None) -> str:
        # IDir hash only depends on the path.
        return hash_struct([self.type_basename, self.path])


class IStagingFile(StagingFile):
    type_basename = "IStagingFile"
    type_name = "redun.IStagingFile"
    classes = IFileClasses()


class IStagingDir(Staging[Dir]):
    type_basename = "IStagingDir"
    type_name = "redun.IStagingDir"
    classes = IFileClasses()


class ContentFileClasses(FileClasses):
    """
    A grouping of related ContentFile classes.
    """

    def __getattr__(self, attr: str) -> type:
        # We use this getattr in order to support forward references.
        if attr == "File":
            return ContentFile
        elif attr == "FileSet":
            return ContentFileSet
        elif attr == "Dir":
            return ContentDir
        elif attr == "StagingFile":
            return ContentStagingFile
        elif attr == "StagingDir":
            return ContentStagingDir
        else:
            raise AttributeError(attr)


class ContentFile(File):
    """
    Content-based file hashing.
    """

    type_basename = "ContentFile"
    type_name = "redun.ConentFile"
    classes = ContentFileClasses()

    def _calc_hash(self) -> str:
        # Use filesystem.open() to avoid triggering a recursive hash update.
        with self.filesystem.open(self.path, mode="rb") as infile:
            content_hash = hash_stream(infile)
        return hash_struct([self.type_basename, self.path, content_hash])


class ContentFileSet(FileSet):
    type_basename = "ContentFileSet"
    type_name = "redun.CnotentFileSet"
    classes = ContentFileClasses()


class ContentDir(Dir):
    type_basename = "ContentDir"
    type_name = "redun.ContentDir"
    classes = ContentFileClasses()


class ContentStagingFile(StagingFile):
    type_basename = "ContentStagingFile"
    type_name = "redun.ContentStagingFile"
    classes = ContentFileClasses()


class ContentStagingDir(Staging[Dir]):
    type_basename = "ContentStagingDir"
    type_name = "redun.ContentStagingDir"
    classes = ContentFileClasses()


class ShardedS3Dataset(Value):
    """
    A sharded dataset on S3. "Sharded" means a collection of files that when concatenated
    comprise the complete dataset. Several formats are supported but parquet is the best
    tested with redun to date due to the quality of its integration with AWS services
    and because it allows reading of only portions of the dataset.

    The hash of the S3ShardedDataset is just the hash of the sorted list of
    files in the dataset. So changing the files included (such as with
    `recurse=True`), adding or removing files, or doing some kind of dataset
    write operation (which creates new shards) cause the hash of the dataset to
    change. This does not recognize individual shards from being altered by
    other code, however.
    """

    type_name = "redun.ShardedS3Dataset"

    def __init__(self, path: str, format: str = "parquet", recurse: bool = True):
        path = path.rstrip("/")
        self._path = path
        self._recurse = recurse
        self._hash: Optional[str] = None

        if format not in ["avro", "csv", "ion", "grokLog", "json", "orc", "parquet", "xml"]:
            raise ValueError(f"Invalid format {format}")
        self._format = format

        self.filesystem: FileSystem = get_filesystem(url=self.path)
        self._filenames: List[str] = self._gather_files()

    def _gather_files(self) -> List[str]:

        # If recursing, look in subdirectories too.
        files = glob_file(f"{self._path}/*.{self._format}")
        if self.recurse:
            files.extend(glob_file(f"{self._path}/**/*.{self._format}"))

        # Work around differences between fsspec's interpretation of ** on S3 vs.local
        # by removing any duplicate file names from the list.
        return sorted(set(files))

    def update_hash(self) -> None:
        self._hash = self._calc_hash()

    def postprocess(self, postprocess_args) -> "ShardedS3Dataset":
        self.update_hash()
        return self

    @property
    def format(self) -> str:
        return self._format

    @format.setter
    def format(self, value):
        self._format = format
        self._calc_hash()

    @property
    def recurse(self) -> bool:
        return self._recurse

    @recurse.setter
    def recurse(self, value):
        self._recurse = value
        self._calc_hash()

    @property
    def filenames(self) -> List[str]:
        return self._filenames

    @property
    def path(self) -> str:
        return self._path

    @path.setter
    def path(self, value):
        self._path = value
        self._calc_hash()

    def get_hash(self, data: Optional[bytes] = None) -> str:
        return self.hash

    @property
    def hash(self) -> str:
        if not self._hash:
            self._hash = self._calc_hash()
        return self._hash

    def _calc_hash(self) -> str:
        """
        Recalculates the hash of the dataset. We re-gather all the files at
        this time as new files may have been created in the meantime, such as
        writing output from a Spark/Glue job.
        """
        self._filenames = self._gather_files()
        return hash_struct(["ShardedS3Dataset"] + sorted(self._filenames))

    def is_valid(self) -> bool:
        if not self._hash:
            self.update_hash()
            return True
        else:
            return self.hash == self._calc_hash()

    def __repr__(self) -> str:
        return (
            "ShardedS3Dataset(path={path}, format={format}, "
            "recurse={recurse}, hash={hash})".format(
                path=self.path, format=self.format, recurse=self.recurse, hash=self.hash
            )
        )

    def iter_subvalues(self) -> Iterator["Value"]:
        for path in self._filenames:
            yield File(path)

    def __getstate__(self) -> dict:
        return {
            "path": self._path,
            "format": self._format,
            "recurse": self._recurse,
            "hash": self._hash,
            "files": self._filenames,
        }

    def __setstate__(self, state: dict) -> None:
        self._path = state["path"]
        self._format = state["format"]
        self._recurse = state["recurse"]
        self._filenames = state["files"]
        self._hash = state["hash"]

        self.filesystem = get_filesystem(url=self.path)
        assert isinstance(self.filesystem, S3FileSystem)
        self.s3 = self.filesystem.s3

    def load_spark(
        self, validate: bool = False, format_options: Dict[str, Any] = {}
    ) -> "pyspark.sql.DataFrame":
        """
        Loads the ShardedS3Dataset as a Spark DataFrame. Must be running
        in a Spark context.

        Parameters
        ----------
        validate : bool
            If True, will check that dataset has at least 1 row. Requires a count
            operation that can take a few minutes, so set to False for performance.

        format_options : Dict[str, Any]
            Additional options for the data loader. Documented here:
            https://docs.aws.amazon.com/glue/latest/dg/aws-glue-programming-etl-format.html

        Returns
        -------
        pyspark.sql.DataFrame: loaded dataset
        """
        # Do this first so if we're not in a Spark env it raises ValueError.
        context = glue.get_glue_context()

        # Only loading from S3 is supported
        if self.filesystem.name != "s3":
            raise ValueError("load_spark requires a path on S3")

        # Set default options for csv as having a header line.
        f_options = {}
        if self.format == "csv":
            f_options = {"withHeader": True, "optimizePerformance": True}
        f_options.update(format_options)

        # Want to exclude all suffixes other than our desired format.
        # for example this could become "**.[!c][!s][!v]" for csv files.
        # Syntax from here:
        # https://docs.aws.amazon.com/glue/latest/dg/define-crawler.html#crawler-data-stores-exclude
        exclude_expr = "**." + "".join(f"[!{x}]" for x in self.format)

        dataset = context.create_dynamic_frame.from_options(
            connection_type="s3",
            format=self.format,
            format_options=f_options,
            connection_options={
                "paths": [self.path],
                "recurse": self.recurse,
                "exclude": exclude_expr,
            },
        )
        result = dataset.toDF()  # get spark dataframe from returned glue dynamicframe.

        if validate:
            num = result.count()
            if num == 0:
                raise ValueError(
                    f"No {self.format} records loaded from {self.path}. Is there a typo?"
                )

        return result

    def load_pandas(self, max_shards: int = -1) -> "pandas.DataFrame":
        """
        Loads the ShardedS3Dataset as a Pandas DataFrame.

        Parameters
        ----------
        max_shards : int
            Maximum number of shards to load. If -1, will load all of them.

        Returns
        -------
        pandas.DataFrame
            All
        """
        import pandas

        data = self.load_pandas_shards(max_shards)
        return pandas.concat(data)

    def load_pandas_shards(self, max_shards: int = -1) -> List["pandas.DataFrame"]:
        """
        Loads the ShardedS3Dataset as a list of Pandas DataFrames. This is
        deterministic and will load the shards in the same order every time.

        Parameters
        ----------
        max_shards : int
            Maximum number of shards to load. If -1 (default), will load
            all shards.

        Returns
        -------
        List[pandas.DataFrame]
            Loaded shards, one per entry in list. Shards
        """
        import pandas

        # Determine which load function to use
        loader_fns = {
            "csv": pandas.read_csv,
            "parquet": pandas.read_parquet,
            "json": pandas.read_json,
            "orc": pandas.read_orc,
        }
        if self.format not in loader_fns:
            raise ValueError(f"No pandas load function found for '{self.format}'")

        # Update list of files to be as apples-to-apples as spark load only looks at the
        # current list of files at load time.
        self._filenames = self._gather_files()

        if max_shards == -1:
            max_shards = len(self._filenames) + 1

        loader = loader_fns[self.format]
        data = [loader(file) for file in self._filenames[:max_shards]]
        return data

    def save_spark(
        self,
        dataset: Union["pandas.DataFrame", "pyspark.sql.DataFrame"],
        partition_keys: List[str] = [],
        catalog_database: str = "default",
        catalog_table: Optional[str] = None,
        format_options: Dict[str, Any] = {},
    ) -> None:
        """
        Writes a pandas or spark DataFrame to the given path in the given format,
        optionally partitioning on dataset keys. Must be done from a spark environment.

        Parameters
        ----------
        dataset : Union[pandas.DataFrame, pyspark.sql.DataFrame]
            Dataset to save

        partition_keys : List[str]
            Dataset keys to partition on. Each key will be a subdirectory in
            `self.path` containing data for each value of that key. For
            example, partition on the column 'K', will make subdirectores
            'K=1', 'K=2', 'K=3', etc.

        catalog_database : str
            Datacatalog name to write to, if creating a table in the Data Catalog.
            Defaults to 'default'

        catalog_table : Optional[str]
            If present, written data will be available in AWS Data Catalog / Glue / Athena
            with the indicated table name.

        format_options : Dict[str, Any]
            Additional options for the data loader. Documented here:
            https://docs.aws.amazon.com/glue/latest/dg/aws-glue-programming-etl-format.html
        """
        # Do this first so if we're not in a Spark env it raises ValueError.
        context = glue.get_glue_context()

        # Only saving to S3 is supported
        if self.filesystem.name != "s3":
            raise ValueError("save_spark requires a path on S3")

        import pandas
        import pyspark
        from awsglue.dynamicframe import DynamicFrame

        # Set default write options.
        f_options: Dict[str, Any] = {}
        write_fmt = self.format

        # Use glue's parquet implementation as it's compatible and has a more mutable schema.
        if self.format == "parquet":
            f_options = {"compression": "snappy"}
            write_fmt = "glueparquet"

        elif self.format == "csv":
            f_options = {"writeHeader": True}
        f_options.update(format_options)

        writer = context.getSink(
            path=self.path,
            connection_type="s3",
            partitionKeys=partition_keys,
            enableUpdateCatalog=(catalog_table is not None),
            **f_options,
        )
        writer.setFormat(write_fmt)

        if catalog_table is not None:
            writer.setCatalogInfo(catalogDatabase=catalog_database, catalogTableName=catalog_table)

        if isinstance(dataset, pandas.DataFrame):
            spark_session = glue.get_spark_session()
            spark_df = spark_session.createDataFrame(dataset)
        elif isinstance(dataset, pyspark.sql.DataFrame):
            spark_df = dataset
        else:
            raise ValueError("Dataset must be a pandas or spark DataFrame")

        glue_df = DynamicFrame.fromDF(spark_df, context, "")
        writer.writeFrame(glue_df)
        self.update_hash()

    def purge_spark(
        self, remove_older_than: int = 1, manifest_file_path: Optional[str] = None
    ) -> None:
        """
        Recursively removes all files older than `remove_older_than` hours.
        Defaults to 1 hour. Optionally writes removed files to `manifest_file_path/Success.csv`
        """
        context = glue.get_glue_context()
        options: Dict[str, Any] = {"retentionPeriod": remove_older_than}
        if manifest_file_path:
            options["manifestFilePath"] = manifest_file_path

        context.purge_s3_path(self.path, options=options)
        self.update_hash()

    @classmethod
    def from_files(
        cls, files: List[File], format: Optional[str] = None, allow_additional_files: bool = False
    ) -> "ShardedS3Dataset":
        """
        Helper function to create a ShardedS3Dataset from a list of redun Files.
        This can be helpful for provenance tracking from methods that return multiple
        files and the "root directory" is wanted for later use.

        If a dataset cannot be created that contains all the files, such as being in
        different S3 prefixes, a ValueError is raised. If files do not all have the
        same format, a ValueError will be raised.

        Parameters
        ----------
        files : List[File]
            Files that should be included in the dataset.

        format : Optional[str]
            If specified, files are considered to be in this format.

        allow_additional_files : bool
            If True, allows the resulting ShardedS3Dataset to contain files not in
            `files`. If False, a ValueError will be raised if a ShardedS3Dataset cannot
            be constructed.

        Raises
        ------
        ValueError
            If a dataset could not be created from the given files.
        """
        # Check all files are actually on S3.
        if not all(f.filesystem.name == "s3" for f in files):
            raise ValueError("All files must be on S3 to construct a ShardedS3Dataset")

        # All files should exist.
        for f in files:
            if not f.exists():
                raise FileNotFoundError(
                    f"File {f.path} must exist to construct a dataset with it."
                )

        # os.path does not like the "s3://" prefix so we remove it and then add it back.
        if len(files) == 1:
            root_path = f"s3:/{os.path.split(files[0].path.replace('s3://', '/'))[0]}"
        elif len(files) > 1:
            root_path = f"s3:/{os.path.commonpath([f.path.replace('s3://', '/') for f in files])}"
        else:
            raise ValueError("Cannot construct a dataset from an empty list of files.")

        if not format:
            formats = set(os.path.splitext(f.path)[1].replace(".", "") for f in files)
            if not formats or len(formats) > 1:
                raise ValueError(
                    f"Multiple or zero file extensions found: {formats}."
                    " Could not detect format for ShardedS3Dataset."
                )
            format = formats.pop()

        result = ShardedS3Dataset(root_path, format=format, recurse=True)

        # Other files should not be included in the dataset unless specifically requested.
        if not allow_additional_files:
            extras = set(result.filenames) - set(f.path for f in files)
            if extras:
                raise ValueError(
                    f"Additional files {extras} would be added to dataset but "
                    "`allow_additional_files=False`"
                )
        return result

    @classmethod
    def from_data(
        cls,
        dataset: Union["pandas.DataFrame", "pyspark.sql.DataFrame"],
        output_path: str,
        format: str = "parquet",
        partition_keys: List[str] = [],
        catalog_database: str = "default",
        catalog_table: Optional[str] = None,
        format_options: Dict[str, Any] = {},
    ) -> "ShardedS3Dataset":
        """
        Helper function to create a ShardedS3Dataset from an existing DataFrame-like object.

        Parameters
        ----------
        dataset : Union[pandas.DataFrame, pyspark.sql.DataFrame]
            Dataset to save

        output_path : str
            Path on S3 to which data will be saved as multiple files of format `format`.

        format : str
            Format to save the data in. Supported formats are:
            `["avro", "csv", "ion", "grokLog", "json", "orc", "parquet", "xml"]`
            Defaults to parquet.

        partition_keys : List[str]
            Dataset keys to partition on. Each key will be a subdirectory in
            `self.path` containing data for each value of that key. For
            example, partition on the column 'K', will make subdirectores
            'K=1', 'K=2', 'K=3', etc.

        catalog_database : str
            Datacatalog name to write to, if creating a table in the Data Catalog.
            Defaults to 'default'

        catalog_table : Optional[str]
            If present, written data will be available in AWS Data Catalog / Glue / Athena
            with the indicated table name.

        format_options : Dict[str, Any]
            Additional options for the data loader. Documented here:
            https://docs.aws.amazon.com/glue/latest/dg/aws-glue-programming-etl-format.html
        """
        result = ShardedS3Dataset(output_path, format, recurse=False)

        result.save_spark(
            dataset,
            partition_keys=partition_keys,
            catalog_database=catalog_database,
            catalog_table=catalog_table,
            format_options=format_options,
        )
        return result<|MERGE_RESOLUTION|>--- conflicted
+++ resolved
@@ -724,11 +724,7 @@
 
         def to_mount_directory(path):
             parsed_path = urlparse(path)
-<<<<<<< HEAD
-            return f"/mnt/disks/share/{parsed_path.netloc}{parsed_path.path}"
-=======
             return f"/mnt/disks/{parsed_path.netloc}{parsed_path.path}"
->>>>>>> f02edf20
 
         if as_mount:
             src_proto, dest_proto = get_proto(src_path), get_proto(dest_path)
@@ -756,10 +752,7 @@
             elif src_path:
                 return f"cat {quote(src_path)}"
             elif dest_path:
-<<<<<<< HEAD
-=======
                 # We use a subshell to make dest_dir so that cat receives stdin.
->>>>>>> f02edf20
                 return f"$({mk_dest_dir}) cat - > {quote(dest_path)}"
             else:
                 raise ValueError("At least one path must be given.")
@@ -1112,11 +1105,7 @@
         ----------
         dest_path : Optional[str]
             Destination path to copy to. If None, use stdout.
-<<<<<<< HEAD
-        as_mount : bool
-=======
         as_mount : Optional[str]
->>>>>>> f02edf20
             Copy files from mounted directories.
         """
         return self.filesystem.shell_copy(self.path, dest_path, as_mount=as_mount)
