repos:
  # Isort: Python import linter/formatter
  - repo: https://github.com/pycqa/isort
    rev: 5.12.0
    hooks:
      - id: isort
        name: isort (python)
        types: [ python ]
        exclude: 'experimental/|redun_server/'
  # Black: Python code formatter
  - repo: https://github.com/psf/black
    rev: 22.10.0
    hooks:
      - id: black
        exclude: 'experimental/|redun_server/'
  # Flake8: Python linter
  - repo: https://github.com/pycqa/flake8
    rev: 5.0.4
    hooks:
      - id: flake8
        exclude: 'experimental/|redun_server/'
  # Mypy: Python type-checking
<<<<<<< HEAD
  # - repo: https://github.com/pre-commit/mirrors-mypy
  #   rev: v0.981
  #   hooks:
  #     - id: mypy
  #       args: ['--show-error-codes', '--warn-unused-ignores']
  #       exclude: 'bin/|docs/|examples/|experimental/|redun_server/|setup.py'
  #       additional_dependencies: [types-freezegun, types-python-dateutil]
=======
  - repo: https://github.com/pre-commit/mirrors-mypy
    rev: v0.981
    hooks:
      - id: mypy
        args: ['--show-error-codes', '--warn-unused-ignores']
        exclude: 'bin/|docs/|examples/|experimental/|redun_server/|setup.py'
        additional_dependencies: [types-freezegun, types-python-dateutil, types-requests]
>>>>>>> a539914e
<|MERGE_RESOLUTION|>--- conflicted
+++ resolved
@@ -20,20 +20,10 @@
       - id: flake8
         exclude: 'experimental/|redun_server/'
   # Mypy: Python type-checking
-<<<<<<< HEAD
-  # - repo: https://github.com/pre-commit/mirrors-mypy
-  #   rev: v0.981
-  #   hooks:
-  #     - id: mypy
-  #       args: ['--show-error-codes', '--warn-unused-ignores']
-  #       exclude: 'bin/|docs/|examples/|experimental/|redun_server/|setup.py'
-  #       additional_dependencies: [types-freezegun, types-python-dateutil]
-=======
   - repo: https://github.com/pre-commit/mirrors-mypy
     rev: v0.981
     hooks:
       - id: mypy
         args: ['--show-error-codes', '--warn-unused-ignores']
         exclude: 'bin/|docs/|examples/|experimental/|redun_server/|setup.py'
-        additional_dependencies: [types-freezegun, types-python-dateutil, types-requests]
->>>>>>> a539914e
+        additional_dependencies: [types-freezegun, types-python-dateutil, types-requests]